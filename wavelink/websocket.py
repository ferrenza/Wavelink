--- conflicted
+++ resolved
@@ -129,21 +129,12 @@
         except KeyError:
             return
 
-<<<<<<< HEAD
         if player is None:
-            return
-
-        if op == "event":
-            event, payload = self._get_event_payload(data["type"], data)
-            logger.debug(f"op: event:: {data}")
-=======
-        if not player:
             return
 
         if op == 'event':
             event, payload = self._get_event_payload(data['type'], data)
             logger.debug(f'op: event:: {data}')
->>>>>>> 0ca2884c
 
             self.dispatch(event, player, **payload)
 
